use {
    failure::{Backtrace, Fail},
    rtmp::{
        amf0::errors::Amf0WriteError, cache::errors::MetadataError, session::errors::SessionError,
    },
    std::fmt,
    tokio::sync::broadcast::error::RecvError,
    xflv::errors::FlvDemuxerError,
    xmpegts::errors::MpegError,
};

#[derive(Debug)]
pub struct ServerError {
    pub value: ServerErrorValue,
}

#[derive(Debug, Fail)]
pub enum ServerErrorValue {
    #[fail(display = "server error")]
    Error,
}
#[derive(Debug)]
pub struct MediaError {
    pub value: MediaErrorValue,
}

#[derive(Debug, Fail)]
pub enum MediaErrorValue {
    #[fail(display = "server error")]
    Error,
    #[fail(display = "session error:{}", _0)]
    SessionError(#[cause] SessionError),
    #[fail(display = "amf write error:{}", _0)]
    Amf0WriteError(#[cause] Amf0WriteError),
    #[fail(display = "metadata error:{}", _0)]
    MetadataError(#[cause] MetadataError),
    #[fail(display = "flv demuxer error:{}", _0)]
    FlvDemuxerError(#[cause] FlvDemuxerError),
<<<<<<< HEAD
    #[fail(display = "mpegts error:{}\n", _0)]
    MpegTsError(#[cause] MpegError),
    #[fail(display = "write file error:{}\n", _0)]
=======
    #[fail(display = "mpegts error:{}", _0)]
    MpegTsError(#[cause] MpegTsError),
    #[fail(display = "write file error:{}", _0)]
>>>>>>> 3e891637
    IOError(#[cause] std::io::Error),
}

impl From<SessionError> for MediaError {
    fn from(error: SessionError) -> Self {
        MediaError {
            value: MediaErrorValue::SessionError(error),
        }
    }
}

impl From<FlvDemuxerError> for MediaError {
    fn from(error: FlvDemuxerError) -> Self {
        MediaError {
            value: MediaErrorValue::FlvDemuxerError(error),
        }
    }
}

impl From<MpegError> for MediaError {
    fn from(error: MpegError) -> Self {
        MediaError {
            value: MediaErrorValue::MpegTsError(error),
        }
    }
}

impl From<Amf0WriteError> for MediaError {
    fn from(error: Amf0WriteError) -> Self {
        MediaError {
            value: MediaErrorValue::Amf0WriteError(error),
        }
    }
}

impl From<MetadataError> for MediaError {
    fn from(error: MetadataError) -> Self {
        MediaError {
            value: MediaErrorValue::MetadataError(error),
        }
    }
}

impl From<std::io::Error> for MediaError {
    fn from(error: std::io::Error) -> Self {
        MediaError {
            value: MediaErrorValue::IOError(error),
        }
    }
}

impl fmt::Display for MediaError {
    fn fmt(&self, f: &mut fmt::Formatter) -> fmt::Result {
        fmt::Display::fmt(&self.value, f)
    }
}

impl Fail for MediaError {
    fn cause(&self) -> Option<&dyn Fail> {
        self.value.cause()
    }

    fn backtrace(&self) -> Option<&Backtrace> {
        self.value.backtrace()
    }
}

pub struct HlsError {
    pub value: HlsErrorValue,
}

#[derive(Debug, Fail)]
pub enum HlsErrorValue {
    #[fail(display = "hls error")]
    Error,
    #[fail(display = "session error:{}", _0)]
    SessionError(#[cause] SessionError),
    #[fail(display = "amf write error:{}", _0)]
    Amf0WriteError(#[cause] Amf0WriteError),
    #[fail(display = "metadata error:{}", _0)]
    MetadataError(#[cause] MetadataError),
    #[fail(display = "flv demuxer error:{}", _0)]
    FlvDemuxerError(#[cause] FlvDemuxerError),
    #[fail(display = "media error:{}", _0)]
    MediaError(#[cause] MediaError),
    #[fail(display = "receive error:{}", _0)]
    RecvError(#[cause] RecvError),
}
impl From<RecvError> for HlsError {
    fn from(error: RecvError) -> Self {
        HlsError {
            value: HlsErrorValue::RecvError(error),
        }
    }
}

impl From<MediaError> for HlsError {
    fn from(error: MediaError) -> Self {
        HlsError {
            value: HlsErrorValue::MediaError(error),
        }
    }
}

impl From<SessionError> for HlsError {
    fn from(error: SessionError) -> Self {
        HlsError {
            value: HlsErrorValue::SessionError(error),
        }
    }
}

impl From<FlvDemuxerError> for HlsError {
    fn from(error: FlvDemuxerError) -> Self {
        HlsError {
            value: HlsErrorValue::FlvDemuxerError(error),
        }
    }
}

impl From<Amf0WriteError> for HlsError {
    fn from(error: Amf0WriteError) -> Self {
        HlsError {
            value: HlsErrorValue::Amf0WriteError(error),
        }
    }
}

impl From<MetadataError> for HlsError {
    fn from(error: MetadataError) -> Self {
        HlsError {
            value: HlsErrorValue::MetadataError(error),
        }
    }
}

impl fmt::Display for HlsError {
    fn fmt(&self, f: &mut fmt::Formatter) -> fmt::Result {
        fmt::Display::fmt(&self.value, f)
    }
}<|MERGE_RESOLUTION|>--- conflicted
+++ resolved
@@ -36,15 +36,9 @@
     MetadataError(#[cause] MetadataError),
     #[fail(display = "flv demuxer error:{}", _0)]
     FlvDemuxerError(#[cause] FlvDemuxerError),
-<<<<<<< HEAD
     #[fail(display = "mpegts error:{}\n", _0)]
     MpegTsError(#[cause] MpegError),
     #[fail(display = "write file error:{}\n", _0)]
-=======
-    #[fail(display = "mpegts error:{}", _0)]
-    MpegTsError(#[cause] MpegTsError),
-    #[fail(display = "write file error:{}", _0)]
->>>>>>> 3e891637
     IOError(#[cause] std::io::Error),
 }
 
