--- conflicted
+++ resolved
@@ -8,13 +8,8 @@
 };
 
 #[derive(Debug, Fail)]
-<<<<<<< HEAD
 pub enum MpegErrorValue {
     #[fail(display = "bytes read error\n")]
-=======
-pub enum MpegTsErrorValue {
-    #[fail(display = "bytes read error")]
->>>>>>> 3e891637
     BytesReadError(BytesReadError),
 
     #[fail(display = "bytes write error")]
